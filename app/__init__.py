--- conflicted
+++ resolved
@@ -20,12 +20,9 @@
     llama_reasoning_agent,
     deep_reasoning_agent,
     brave_search_agent,
-<<<<<<< HEAD
     information_extraction_agent,
-    fact_checking_agent
-=======
+    fact_checking_agent,
     exa_search_agent,
->>>>>>> 92bad02d
 )
 from deepsearch.agents.deep_reasoning import init_reasoning_llm
 from app.utils import detect_query_complexity, detect_research_intent, get_conversation_summary, reply_conversation
@@ -242,7 +239,6 @@
                 state.combined_results = state.faiss_results + state.search_results
             yield to_chunk_data(wrap_step_finish(retrieving_search_result_uuid, f"Retrieving keyword relevant results failed", str(e), is_error=True))
 
-<<<<<<< HEAD
         # Step 5: Information Extraction
         logger.info("Step 5: Extracting information from results...")
         information_extraction_uuid = str(uuid.uuid4())
@@ -273,10 +269,6 @@
 
         # Step 7: LLM Reasoning
         logger.info("Step 7: Generating answer...")
-=======
-        # Step 6: LLM Reasoning
-        logger.info("Step 6: Generating answer...")
->>>>>>> 92bad02d
         reasoning_uuid = str(uuid.uuid4())
         yield to_chunk_data(wrap_step_start(reasoning_uuid, "Generating answer"))
         try:
@@ -586,15 +578,8 @@
                 state.combined_results = list(unique_results.values())
                 logger.info(f"  Deduplicated to {len(state.combined_results)} unique results")
 
-<<<<<<< HEAD
             # Step 8: Deep Reasoning - analyze results and decide whether to continue
             logger.info(f"  Analyzing search results and determining next steps...")
-=======
-            # Step 6: Deep Reasoning - analyze results and decide whether to continue
-            logger.info(
-                "Analyzing search results and determining next steps...",
-            )
->>>>>>> 92bad02d
             analyze_results_uuid = str(uuid.uuid4())
             yield to_chunk_data(wrap_step_start(analyze_results_uuid, "Analyzing search results and determining next steps"))
             try:
