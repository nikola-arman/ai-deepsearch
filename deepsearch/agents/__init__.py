"""
Agents module for the DeepSearch system.
"""

from deepsearch.agents.tavily_search import tavily_search_agent
from deepsearch.agents.faiss_indexing import faiss_indexing_agent
from deepsearch.agents.bm25_search import bm25_search_agent
from deepsearch.agents.llama_reasoning import llama_reasoning_agent
from deepsearch.agents.query_expansion import query_expansion_agent
from deepsearch.agents.deep_reasoning import deep_reasoning_agent, generate_final_answer
from deepsearch.agents.brave_search import brave_search_agent
<<<<<<< HEAD
from deepsearch.agents.information_extraction import information_extraction_agent
from deepsearch.agents.fact_checking import fact_checking_agent
=======
from deepsearch.agents.exa_search import exa_search_agent
>>>>>>> 92bad02d

__all__ = [
    "tavily_search_agent",
    "faiss_indexing_agent",
    "bm25_search_agent",
    "llama_reasoning_agent",
    "query_expansion_agent",
    "deep_reasoning_agent",
    "generate_final_answer",
    "brave_search_agent",
<<<<<<< HEAD
    "information_extraction_agent",
    "fact_checking_agent"
=======
    "exa_search_agent",
>>>>>>> 92bad02d
]<|MERGE_RESOLUTION|>--- conflicted
+++ resolved
@@ -9,12 +9,9 @@
 from deepsearch.agents.query_expansion import query_expansion_agent
 from deepsearch.agents.deep_reasoning import deep_reasoning_agent, generate_final_answer
 from deepsearch.agents.brave_search import brave_search_agent
-<<<<<<< HEAD
 from deepsearch.agents.information_extraction import information_extraction_agent
 from deepsearch.agents.fact_checking import fact_checking_agent
-=======
 from deepsearch.agents.exa_search import exa_search_agent
->>>>>>> 92bad02d
 
 __all__ = [
     "tavily_search_agent",
@@ -25,10 +22,7 @@
     "deep_reasoning_agent",
     "generate_final_answer",
     "brave_search_agent",
-<<<<<<< HEAD
     "information_extraction_agent",
-    "fact_checking_agent"
-=======
+    "fact_checking_agent",
     "exa_search_agent",
->>>>>>> 92bad02d
 ]